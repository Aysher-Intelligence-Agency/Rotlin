/*
 * Copyright 2010-2012 JetBrains s.r.o.
 *
 * Licensed under the Apache License, Version 2.0 (the "License");
 * you may not use this file except in compliance with the License.
 * You may obtain a copy of the License at
 *
 * http://www.apache.org/licenses/LICENSE-2.0
 *
 * Unless required by applicable law or agreed to in writing, software
 * distributed under the License is distributed on an "AS IS" BASIS,
 * WITHOUT WARRANTIES OR CONDITIONS OF ANY KIND, either express or implied.
 * See the License for the specific language governing permissions and
 * limitations under the License.
 */

package org.jetbrains.jet.types;

import org.jetbrains.jet.CompileCompilerDependenciesTest;
import org.jetbrains.jet.JetLiteFixture;
import org.jetbrains.jet.JetTestUtils;
import org.jetbrains.jet.analyzer.AnalyzeExhaust;
import org.jetbrains.jet.di.InjectorForTests;
import org.jetbrains.jet.lang.cfg.pseudocode.JetControlFlowDataTraceFactory;
import org.jetbrains.jet.lang.descriptors.*;
import org.jetbrains.jet.lang.psi.*;
import org.jetbrains.jet.lang.resolve.BindingContext;
import org.jetbrains.jet.lang.resolve.DescriptorResolver;
import org.jetbrains.jet.lang.resolve.java.AnalyzerFacadeForJVM;
import org.jetbrains.jet.lang.resolve.java.CompilerSpecialMode;
import org.jetbrains.jet.lang.resolve.scopes.JetScope;
import org.jetbrains.jet.lang.resolve.scopes.RedeclarationHandler;
import org.jetbrains.jet.lang.resolve.scopes.WritableScope;
import org.jetbrains.jet.lang.resolve.scopes.WritableScopeImpl;
import org.jetbrains.jet.lang.types.lang.JetStandardLibrary;

import java.util.List;

/**
 * @author svtk
 */
public class JetDefaultModalityModifiersTest extends JetLiteFixture {
    private JetDefaultModalityModifiersTestCase tc = new JetDefaultModalityModifiersTestCase();

    @Override
    public void setUp() throws Exception {
        super.setUp();
        tc.setUp();
    }

    public class JetDefaultModalityModifiersTestCase {
        private ModuleDescriptor root = new ModuleDescriptor("test_root");
        private DescriptorResolver descriptorResolver;
        private JetScope scope;

        public void setUp() throws Exception {
            InjectorForTests injector = new InjectorForTests(getProject());
            JetStandardLibrary library = injector.getJetStandardLibrary();
            descriptorResolver = injector.getDescriptorResolver();
            scope = createScope(library.getLibraryScope());
        }

        private JetScope createScope(JetScope libraryScope) {
            JetFile file = JetPsiFactory.createFile(getProject(), "abstract class C { abstract fun foo(); abstract val a: Int }");
            List<JetDeclaration> declarations = file.getDeclarations();
            JetDeclaration aClass = declarations.get(0);
            assert aClass instanceof JetClass;
<<<<<<< HEAD
            AnalyzeExhaust bindingContext = AnalyzerFacadeForJVM.analyzeFileWithCache(
                    file, AnalyzerFacadeForJVM.SINGLE_DECLARATION_PROVIDER,
                    CompilerSpecialMode.REGULAR, CompileCompilerDependenciesTest.compilerDependenciesForTests(CompilerSpecialMode.REGULAR));
            DeclarationDescriptor classDescriptor = bindingContext.getBindingContext().get(BindingContext.DECLARATION_TO_DESCRIPTOR, aClass);
=======
            AnalyzeExhaust bindingContext = AnalyzerFacadeForJVM.analyzeOneFileWithJavaIntegration(file, JetControlFlowDataTraceFactory.EMPTY);
            DeclarationDescriptor classDescriptor =
                bindingContext.getBindingContext().get(BindingContext.DECLARATION_TO_DESCRIPTOR, aClass);
>>>>>>> 652be4ed
            WritableScopeImpl scope = new WritableScopeImpl(libraryScope, root, RedeclarationHandler.DO_NOTHING);
            assert classDescriptor instanceof ClassifierDescriptor;
            scope.addClassifierDescriptor((ClassifierDescriptor)classDescriptor);
            scope.changeLockLevel(WritableScope.LockLevel.READING);
            return scope;
        }

        private MutableClassDescriptor createClassDescriptor(ClassKind kind, JetClass aClass) {
            MutableClassDescriptor classDescriptor = new MutableClassDescriptor(JetTestUtils.DUMMY_TRACE, root, scope, kind);
            descriptorResolver.resolveMutableClassDescriptor(aClass, classDescriptor, JetTestUtils.DUMMY_TRACE);
            return classDescriptor;
        }

        private void testClassModality(String classDeclaration, ClassKind kind, Modality expectedModality) {
            JetClass aClass = JetPsiFactory.createClass(getProject(), classDeclaration);
            MutableClassDescriptor classDescriptor = createClassDescriptor(kind, aClass);

            assertEquals(expectedModality, classDescriptor.getModality());
        }


        private void testFunctionModality(String classWithFunction, ClassKind kind, Modality expectedFunctionModality) {
            JetClass aClass = JetPsiFactory.createClass(getProject(), classWithFunction);
            MutableClassDescriptor classDescriptor = createClassDescriptor(kind, aClass);

            List<JetDeclaration> declarations = aClass.getDeclarations();
            JetNamedFunction function = (JetNamedFunction)declarations.get(0);
            SimpleFunctionDescriptor functionDescriptor =
                descriptorResolver.resolveFunctionDescriptor(classDescriptor, scope, function, JetTestUtils.DUMMY_TRACE);

            assertEquals(expectedFunctionModality, functionDescriptor.getModality());
        }

        private void testPropertyModality(String classWithProperty, ClassKind kind, Modality expectedPropertyModality) {
            JetClass aClass = JetPsiFactory.createClass(getProject(), classWithProperty);
            MutableClassDescriptor classDescriptor = createClassDescriptor(kind, aClass);

            List<JetDeclaration> declarations = aClass.getDeclarations();
            JetProperty property = (JetProperty)declarations.get(0);
            PropertyDescriptor propertyDescriptor =
                descriptorResolver.resolvePropertyDescriptor(classDescriptor, scope, property, JetTestUtils.DUMMY_TRACE);

            assertEquals(expectedPropertyModality, propertyDescriptor.getModality());
        }


        private void testPropertyAccessorModality(String classWithPropertyWithAccessor,
                                                  ClassKind kind,
                                                  Modality expectedPropertyAccessorModality,
                                                  boolean isGetter) {
            JetClass aClass = JetPsiFactory.createClass(getProject(), classWithPropertyWithAccessor);
            MutableClassDescriptor classDescriptor = createClassDescriptor(kind, aClass);

            List<JetDeclaration> declarations = aClass.getDeclarations();
            JetProperty property = (JetProperty)declarations.get(0);
            PropertyDescriptor propertyDescriptor =
                descriptorResolver.resolvePropertyDescriptor(classDescriptor, scope, property, JetTestUtils.DUMMY_TRACE);
            PropertyAccessorDescriptor propertyAccessor = isGetter
                                                          ? propertyDescriptor.getGetter()
                                                          : propertyDescriptor.getSetter();
            assert propertyAccessor != null;
            assertEquals(expectedPropertyAccessorModality, propertyAccessor.getModality());
        }

        public void testClassModality(String classDeclaration, Modality expectedModality) {
            testClassModality(classDeclaration, ClassKind.CLASS, expectedModality);
        }

        public void testTraitModality(String classDeclaration, Modality expectedModality) {
            testClassModality(classDeclaration, ClassKind.TRAIT, expectedModality);
        }

        public void testEnumModality(String classDeclaration, Modality expectedModality) {
            testClassModality(classDeclaration, ClassKind.ENUM_CLASS, expectedModality);
        }

        public void testFunctionModalityInClass(String classWithFunction, Modality expectedModality) {
            testFunctionModality(classWithFunction, ClassKind.CLASS, expectedModality);
        }

        public void testFunctionModalityInEnum(String classWithFunction, Modality expectedModality) {
            testFunctionModality(classWithFunction, ClassKind.ENUM_CLASS, expectedModality);
        }

        public void testFunctionModalityInTrait(String classWithFunction, Modality expectedModality) {
            testFunctionModality(classWithFunction, ClassKind.TRAIT, expectedModality);
        }

        public void testPropertyModalityInClass(String classWithProperty, Modality expectedModality) {
            testPropertyModality(classWithProperty, ClassKind.CLASS, expectedModality);
        }

        public void testPropertyModalityInEnum(String classWithProperty, Modality expectedModality) {
            testPropertyModality(classWithProperty, ClassKind.ENUM_CLASS, expectedModality);
        }

        public void testPropertyModalityInTrait(String classWithProperty, Modality expectedModality) {
            testPropertyModality(classWithProperty, ClassKind.TRAIT, expectedModality);
        }

        public void testPropertyAccessorModalityInClass(String classWithPropertyWithAccessor, Modality expectedModality) {
            testPropertyAccessorModality(classWithPropertyWithAccessor, ClassKind.CLASS, expectedModality, true);
        }

        public void testPropertyAccessorModalityInTrait(String classWithPropertyWithAccessor, Modality expectedModality) {
            testPropertyAccessorModality(classWithPropertyWithAccessor, ClassKind.TRAIT, expectedModality, true);
        }

        public void testPropertyAccessorModalityInClass(String classWithPropertyWithAccessor, Modality expectedModality, boolean isGetter) {
            testPropertyAccessorModality(classWithPropertyWithAccessor, ClassKind.CLASS, expectedModality, isGetter);
        }

        public void testPropertyAccessorModalityInTrait(String classWithPropertyWithAccessor, Modality expectedModality, boolean isGetter) {
            testPropertyAccessorModality(classWithPropertyWithAccessor, ClassKind.TRAIT, expectedModality, isGetter);
        }
    }

    public void testClassModality() {
        tc.testClassModality("class A {}", Modality.FINAL);
        tc.testClassModality("open class A {}", Modality.OPEN);
        tc.testClassModality("abstract class A {}", Modality.ABSTRACT);
        tc.testClassModality("final class A {}", Modality.FINAL);
        tc.testClassModality("open abstract class A {}", Modality.ABSTRACT);

        tc.testEnumModality("enum class A {}", Modality.FINAL);
        tc.testEnumModality("open enum class A {}", Modality.OPEN);
        tc.testEnumModality("abstract enum class A {}", Modality.ABSTRACT);
        tc.testEnumModality("final enum class A {}", Modality.FINAL);

        tc.testTraitModality("trait A {}", Modality.ABSTRACT);
        tc.testTraitModality("open trait A {}", Modality.ABSTRACT);
        tc.testTraitModality("abstract trait A {}", Modality.ABSTRACT);
    }

    public void testFunctionModality() {
        tc.testFunctionModalityInClass("class A { fun foo() {} }", Modality.FINAL);
        tc.testFunctionModalityInClass("class A { open fun foo() {} }", Modality.OPEN);
        tc.testFunctionModalityInClass("class A { final fun foo() {} }", Modality.FINAL);
        tc.testFunctionModalityInClass("open class A { fun foo() {} }", Modality.FINAL);
        tc.testFunctionModalityInClass("open class A { open fun foo() {} }", Modality.OPEN);
        tc.testFunctionModalityInClass("open class A { final fun foo() {} }", Modality.FINAL);
        tc.testFunctionModalityInClass("abstract class A { open fun foo() }", Modality.OPEN);
        tc.testFunctionModalityInClass("abstract class A { abstract fun foo() }", Modality.ABSTRACT);

        tc.testFunctionModalityInEnum("enum class A { fun foo() {} }", Modality.FINAL);
        tc.testFunctionModalityInEnum("enum class A { final fun foo() {} }", Modality.FINAL);
        tc.testFunctionModalityInEnum("open enum class A { open fun foo() {} }", Modality.OPEN);
        tc.testFunctionModalityInEnum("abstract enum class A { open fun foo() }", Modality.OPEN);
        tc.testFunctionModalityInEnum("abstract enum class A { abstract fun foo() }", Modality.ABSTRACT);

        tc.testFunctionModalityInTrait("trait A { fun foo() }", Modality.ABSTRACT);
        tc.testFunctionModalityInTrait("trait A { abstract fun foo() }", Modality.ABSTRACT);
        tc.testFunctionModalityInTrait("trait A { fun foo() {} }", Modality.OPEN);
        tc.testFunctionModalityInTrait("trait A { open fun foo() {} }", Modality.OPEN);
        tc.testFunctionModalityInTrait("trait A { final fun foo() {} }", Modality.FINAL);
    }

    public void testFunctionModalityWithOverride() {
        tc.testFunctionModalityInClass("class A : C { override fun foo() {} }", Modality.OPEN);
        tc.testFunctionModalityInClass("class A : C { open override fun foo() {} }", Modality.OPEN);
        tc.testFunctionModalityInClass("class A : C { final override fun foo() {} }", Modality.FINAL);

        tc.testFunctionModalityInClass("open class A : C { override fun foo() {} }", Modality.OPEN);
        tc.testFunctionModalityInClass("open class A : C { open override fun foo() {} }", Modality.OPEN);
        tc.testFunctionModalityInClass("open class A : C { final override fun foo() {} }", Modality.FINAL);
        tc.testFunctionModalityInClass("abstract class A : C { open override  fun foo() }", Modality.OPEN);
        tc.testFunctionModalityInClass("abstract class A : C { abstract override fun foo() }", Modality.ABSTRACT);

        tc.testFunctionModalityInEnum("enum class A : C { override fun foo() {} }", Modality.OPEN);
        tc.testFunctionModalityInEnum("enum class A : C { final override fun foo() {} }", Modality.FINAL);
        tc.testFunctionModalityInEnum("open enum class A : C { open override fun foo() {} }", Modality.OPEN);
        tc.testFunctionModalityInEnum("abstract enum class A : C { open override fun foo() }", Modality.OPEN);
        tc.testFunctionModalityInEnum("abstract enum class A : C { abstract override fun foo() }", Modality.ABSTRACT);

        tc.testFunctionModalityInTrait("trait A : C { override fun foo() }", Modality.ABSTRACT);
        tc.testFunctionModalityInTrait("trait A : C { abstract override fun foo() }", Modality.ABSTRACT);
        tc.testFunctionModalityInTrait("trait A : C { override fun foo() {} }", Modality.OPEN);
        tc.testFunctionModalityInTrait("trait A : C { open override fun foo() {} }", Modality.OPEN);
        tc.testFunctionModalityInTrait("trait A : C { final override fun foo() {} }", Modality.FINAL);
    }

    public void testPropertyModality() {
        tc.testPropertyModalityInClass("class A { val a: Int = 0 }", Modality.FINAL);
        tc.testPropertyModalityInClass("class A { final val a: Int = 0 }", Modality.FINAL);
        tc.testPropertyModalityInClass("open class A { val a: Int = 0 }", Modality.FINAL);
        tc.testPropertyModalityInClass("open class A { final val a: Int = 0 }", Modality.FINAL);
        tc.testPropertyModalityInClass("open class A { open val a: Int = 0 }", Modality.OPEN);
        tc.testPropertyModalityInClass("abstract class A { val a: Int = 0 }", Modality.FINAL);
        tc.testPropertyModalityInClass("abstract class A { open val a: Int = 0 }", Modality.OPEN);
        tc.testPropertyModalityInClass("abstract class A { abstract val a: Int }", Modality.ABSTRACT);

        tc.testPropertyModalityInEnum("enum class A { val a: Int = 0 }", Modality.FINAL);
        tc.testPropertyModalityInEnum("enum class A { final val a: Int = 0 }", Modality.FINAL);
        tc.testPropertyModalityInEnum("open enum class A { val a: Int = 0 }", Modality.FINAL);
        tc.testPropertyModalityInEnum("open enum class A { final val a: Int = 0 }", Modality.FINAL);
        tc.testPropertyModalityInEnum("open enum class A { open val a: Int = 0 }", Modality.OPEN);
        tc.testPropertyModalityInEnum("abstract enum class A { open val a: Int = 0 }", Modality.OPEN);
        tc.testPropertyModalityInEnum("abstract enum class A { abstract val a: Int }", Modality.ABSTRACT);

        tc.testPropertyModalityInTrait("trait A { val a: Int }", Modality.ABSTRACT);
        tc.testPropertyModalityInTrait("trait A { open val a: Int }", Modality.ABSTRACT);
        tc.testPropertyModalityInTrait("trait A { abstract val a: Int }", Modality.ABSTRACT);
        tc.testPropertyModalityInTrait("trait A { open abstract val a: Int }", Modality.ABSTRACT);

        tc.testPropertyModalityInTrait("trait A { val a: Int get() = 10 }", Modality.OPEN);
        tc.testPropertyModalityInTrait("trait A { var a: Int get() = 1; set(v: Int) {} }", Modality.OPEN);
        tc.testPropertyModalityInTrait("trait A { val a: Int open get }", Modality.ABSTRACT);
        tc.testPropertyModalityInTrait("trait A { var a: Int open get open set}", Modality.ABSTRACT);
        tc.testPropertyModalityInTrait("trait A { open val a: Int get }", Modality.ABSTRACT);
        tc.testPropertyModalityInTrait("trait A { open val a: Int get() = 1 }", Modality.OPEN);
        tc.testPropertyModalityInTrait("trait A { open val a: Int final get() = 1 }", Modality.OPEN);
    }

    public void testPropertyModalityWithOverride() {
        tc.testPropertyModalityInClass("class A : C { override val a: Int = 0 }", Modality.OPEN);
        tc.testPropertyModalityInClass("class A : C { final override val a: Int = 0 }", Modality.FINAL);
        tc.testPropertyModalityInClass("open class A : C { override val a: Int = 0 }", Modality.OPEN);
        tc.testPropertyModalityInClass("open class A : C { final override val a: Int = 0 }", Modality.FINAL);
        tc.testPropertyModalityInClass("open class A : C { open override val a: Int = 0 }", Modality.OPEN);
        tc.testPropertyModalityInClass("abstract class A : C { override val a: Int = 0 }", Modality.OPEN);
        tc.testPropertyModalityInClass("abstract class A : C { open override val a: Int = 0 }", Modality.OPEN);
        tc.testPropertyModalityInClass("abstract class A : C { abstract override val a: Int }", Modality.ABSTRACT);

        tc.testPropertyModalityInEnum("enum class A : C { override val a: Int = 0 }", Modality.OPEN);
        tc.testPropertyModalityInEnum("enum class A : C { final override val a: Int = 0 }", Modality.FINAL);
        tc.testPropertyModalityInEnum("open enum class A : C { override val a: Int = 0 }", Modality.OPEN);
        tc.testPropertyModalityInEnum("open enum class A : C { final override val a: Int = 0 }", Modality.FINAL);
        tc.testPropertyModalityInEnum("open enum class A : C { open override val a: Int = 0 }", Modality.OPEN);
        tc.testPropertyModalityInEnum("abstract enum class A : C { open override val a: Int = 0 }", Modality.OPEN);
        tc.testPropertyModalityInEnum("abstract enum class A : C { abstract override val a: Int }", Modality.ABSTRACT);

        tc.testPropertyModalityInTrait("trait A : C { override val a: Int }", Modality.ABSTRACT);
        tc.testPropertyModalityInTrait("trait A : C { open override val a: Int }", Modality.ABSTRACT);
        tc.testPropertyModalityInTrait("trait A : C { abstract override val a: Int }", Modality.ABSTRACT);
        tc.testPropertyModalityInTrait("trait A : C { open abstract override val a: Int }", Modality.ABSTRACT);

        tc.testPropertyModalityInTrait("trait A : C { override val a: Int get() = 10 }", Modality.OPEN);
        tc.testPropertyModalityInTrait("trait A : C { override var a: Int get() = 1; set(v: Int) {} }", Modality.OPEN);
        tc.testPropertyModalityInTrait("trait A : C { override val a: Int open get }", Modality.ABSTRACT);
        tc.testPropertyModalityInTrait("trait A : C { override var a: Int open get open set }", Modality.ABSTRACT);
        tc.testPropertyModalityInTrait("trait A : C { open override val a: Int get }", Modality.ABSTRACT);
        tc.testPropertyModalityInTrait("trait A : C { open override val a: Int get() = 1 }", Modality.OPEN);
        tc.testPropertyModalityInTrait("trait A : C { open override val a: Int final get() = 1 }", Modality.OPEN);
    }

    public void testPropertyAccessorModality() {
        tc.testPropertyAccessorModalityInClass("class A { val a: Int = 0 }", Modality.FINAL);
        tc.testPropertyAccessorModalityInClass("class A { val a: Int = 0; get }", Modality.FINAL);
        tc.testPropertyAccessorModalityInClass("class A { val a: Int = 0; final get }", Modality.FINAL);

        tc.testPropertyAccessorModalityInClass("class A { final val a: Int = 0 }", Modality.FINAL);
        tc.testPropertyAccessorModalityInClass("class A { final val a: Int = 0; get }", Modality.FINAL);
        tc.testPropertyAccessorModalityInClass("class A { final val a: Int = 0; final get }", Modality.FINAL);

        tc.testPropertyAccessorModalityInClass("open class A { val a: Int = 0 }", Modality.FINAL);
        tc.testPropertyAccessorModalityInClass("open class A { val a: Int = 0; get }", Modality.FINAL);
        tc.testPropertyAccessorModalityInClass("open class A { val a: Int = 0; final get }", Modality.FINAL);

        tc.testPropertyAccessorModalityInClass("open class A { open val a: Int = 0 }", Modality.OPEN);
        tc.testPropertyAccessorModalityInClass("open class A { open val a: Int = 0; get }", Modality.OPEN);
        tc.testPropertyAccessorModalityInClass("open class A { open val a: Int = 0; open get }", Modality.OPEN);
        tc.testPropertyAccessorModalityInClass("open class A { open val a: Int = 0; final get }", Modality.FINAL);

        tc.testPropertyAccessorModalityInClass("open class A { final val a: Int = 0 }", Modality.FINAL);
        tc.testPropertyAccessorModalityInClass("open class A { final val a: Int = 0; get }", Modality.FINAL);
        tc.testPropertyAccessorModalityInClass("open class A { final val a: Int = 0; final get }", Modality.FINAL);

        tc.testPropertyAccessorModalityInClass("abstract class A { abstract val a: Int }", Modality.ABSTRACT);
        tc.testPropertyAccessorModalityInClass("abstract class A { abstract val a: Int get }", Modality.ABSTRACT);
        tc.testPropertyAccessorModalityInClass("abstract class A { abstract val a: Int open get }", Modality.ABSTRACT);
        tc.testPropertyAccessorModalityInClass("abstract class A { abstract val a: Int abstract get }", Modality.ABSTRACT);
        tc.testPropertyAccessorModalityInClass("abstract class A { val a: Int get() = 10 }", Modality.FINAL);
        tc.testPropertyAccessorModalityInClass("abstract class A { val a: Int open get() = 10 }", Modality.OPEN);
        tc.testPropertyAccessorModalityInClass("abstract class A { val a: Int final get() = 10 }", Modality.FINAL);

        tc.testPropertyAccessorModalityInClass("abstract class A { open abstract val a: Int }", Modality.ABSTRACT);
        tc.testPropertyAccessorModalityInClass("abstract class A { open abstract val a: Int get }", Modality.ABSTRACT);
        tc.testPropertyAccessorModalityInClass("abstract class A { open abstract val a: Int open get }", Modality.ABSTRACT);
        tc.testPropertyAccessorModalityInClass("abstract class A { open abstract val a: Int abstract get }", Modality.ABSTRACT);
        tc.testPropertyAccessorModalityInClass("abstract class A { open val a: Int get() = 10 }", Modality.OPEN);
        tc.testPropertyAccessorModalityInClass("abstract class A { open val a: Int open get() = 10 }", Modality.OPEN);
        tc.testPropertyAccessorModalityInClass("abstract class A { open val a: Int final get() = 10 }", Modality.FINAL);

        tc.testPropertyAccessorModalityInTrait("trait A { val a: Int }", Modality.ABSTRACT);
        tc.testPropertyAccessorModalityInTrait("trait A { val a: Int get }", Modality.ABSTRACT);
        tc.testPropertyAccessorModalityInTrait("trait A { val a: Int get() = 1 }", Modality.OPEN);
        tc.testPropertyAccessorModalityInTrait("trait A { val a: Int abstract get }", Modality.ABSTRACT);
        tc.testPropertyAccessorModalityInTrait("trait A { val a: Int open get }", Modality.ABSTRACT);
        tc.testPropertyAccessorModalityInTrait("trait A { val a: Int open get() = 1 }", Modality.OPEN);
        tc.testPropertyAccessorModalityInTrait("trait A { val a: Int final get }", Modality.FINAL);
        tc.testPropertyAccessorModalityInTrait("trait A { val a: Int final get() = 1 }", Modality.FINAL);

        tc.testPropertyAccessorModalityInTrait("abstract trait A { val a: Int }", Modality.ABSTRACT);
        tc.testPropertyAccessorModalityInTrait("abstract trait A { val a: Int get }", Modality.ABSTRACT);
        tc.testPropertyAccessorModalityInTrait("abstract trait A { val a: Int get() = 1 }", Modality.OPEN);
        tc.testPropertyAccessorModalityInTrait("abstract trait A { val a: Int abstract get }", Modality.ABSTRACT);
        tc.testPropertyAccessorModalityInTrait("abstract trait A { val a: Int open get }", Modality.ABSTRACT);
        tc.testPropertyAccessorModalityInTrait("abstract trait A { val a: Int open get() = 1 }", Modality.OPEN);
        tc.testPropertyAccessorModalityInTrait("abstract trait A { val a: Int final get }", Modality.FINAL);
        tc.testPropertyAccessorModalityInTrait("abstract trait A { val a: Int final get() = 1 }", Modality.FINAL);
    }

    public void testPropertyAccessorModalityWithOverride() {
        tc.testPropertyAccessorModalityInClass("class A : C { override val a: Int = 0 }", Modality.OPEN);
        tc.testPropertyAccessorModalityInClass("class A : C { override val a: Int = 0; get }", Modality.OPEN);
        tc.testPropertyAccessorModalityInClass("class A : C { override val a: Int = 0; final get }", Modality.FINAL);

        tc.testPropertyAccessorModalityInClass("class A : C { final override val a: Int = 0 }", Modality.FINAL);
        tc.testPropertyAccessorModalityInClass("class A : C { final override val a: Int = 0; get }", Modality.FINAL);
        tc.testPropertyAccessorModalityInClass("class A : C { final override val a: Int = 0; final get }", Modality.FINAL);
        tc.testPropertyAccessorModalityInClass("class A : C { final override val a: Int = 0; override get() = 2 }", Modality.OPEN);

        tc.testPropertyAccessorModalityInClass("open class A : C { override val a: Int = 0 }", Modality.OPEN);
        tc.testPropertyAccessorModalityInClass("open class A : C { override val a: Int = 0; get }", Modality.OPEN);
        tc.testPropertyAccessorModalityInClass("open class A : C { override val a: Int = 0; open get }", Modality.OPEN);
        tc.testPropertyAccessorModalityInClass("open class A : C { override val a: Int = 0; final get }", Modality.FINAL);
        tc.testPropertyAccessorModalityInClass("open class A : C { override val a: Int = 0; override get() = 2 }", Modality.OPEN);
        tc.testPropertyAccessorModalityInClass("open class A : C { override val a: Int = 0; final override get() = 2 }", Modality.FINAL);

        tc.testPropertyAccessorModalityInClass("open class A : C { open override val a: Int = 0 }", Modality.OPEN);
        tc.testPropertyAccessorModalityInClass("open class A : C { open override val a: Int = 0; get }", Modality.OPEN);
        tc.testPropertyAccessorModalityInClass("open class A : C { open override val a: Int = 0; open get }", Modality.OPEN);
        tc.testPropertyAccessorModalityInClass("open class A : C { open override val a: Int = 0; final get }", Modality.FINAL);
        tc.testPropertyAccessorModalityInClass("open class A : C { open override val a: Int = 0; override get() = 2 }", Modality.OPEN);
        tc.testPropertyAccessorModalityInClass("open class A : C { open override val a: Int = 0; final override get() = 2 }",
                                               Modality.FINAL);

        tc.testPropertyAccessorModalityInClass("open class A : C { final override val a: Int = 0 }", Modality.FINAL);
        tc.testPropertyAccessorModalityInClass("open class A : C { final override val a: Int = 0; get }", Modality.FINAL);
        tc.testPropertyAccessorModalityInClass("open class A : C { final override val a: Int = 0; final get }", Modality.FINAL);
        tc.testPropertyAccessorModalityInClass("open class A : C { final override val a: Int = 0; override get() = 2 }", Modality.OPEN);
        tc.testPropertyAccessorModalityInClass("open class A : C { final override val a: Int = 0; final override get() = 2 }",
                                               Modality.FINAL);

        tc.testPropertyAccessorModalityInClass("abstract class A : C { abstract override val a: Int }", Modality.ABSTRACT);
        tc.testPropertyAccessorModalityInClass("abstract class A : C { abstract override val a: Int get }", Modality.ABSTRACT);
        tc.testPropertyAccessorModalityInClass("abstract class A : C { abstract override val a: Int open get }", Modality.ABSTRACT);
        tc.testPropertyAccessorModalityInClass("abstract class A : C { abstract override val a: Int abstract get }", Modality.ABSTRACT);
        tc.testPropertyAccessorModalityInClass("abstract class A : C { override val a: Int override get() = 10 }", Modality.OPEN);
        tc.testPropertyAccessorModalityInClass("abstract class A : C { override val a: Int open override get() = 10 }", Modality.OPEN);
        tc.testPropertyAccessorModalityInClass("abstract class A : C { override val a: Int final override get() = 10 }", Modality.FINAL);

        tc.testPropertyAccessorModalityInClass("abstract class A : C { open abstract override val a: Int }", Modality.ABSTRACT);
        tc.testPropertyAccessorModalityInClass("abstract class A : C { open abstract override val a: Int get }", Modality.ABSTRACT);
        tc.testPropertyAccessorModalityInClass("abstract class A : C { open abstract override val a: Int open get }", Modality.ABSTRACT);
        tc.testPropertyAccessorModalityInClass("abstract class A : C { open abstract override val a: Int abstract get }",
                                               Modality.ABSTRACT);
        tc.testPropertyAccessorModalityInClass("abstract class A : C { open override val a: Int override get() = 10 }", Modality.OPEN);
        tc.testPropertyAccessorModalityInClass("abstract class A : C { open override val a: Int open override get() = 10 }", Modality.OPEN);
        tc.testPropertyAccessorModalityInClass("abstract class A : C { open override val a: Int final override  get() = 10 }",
                                               Modality.FINAL);

        tc.testPropertyAccessorModalityInTrait("trait A : C { override val a: Int }", Modality.ABSTRACT);
        tc.testPropertyAccessorModalityInTrait("trait A : C { override val a: Int get }", Modality.ABSTRACT);
        tc.testPropertyAccessorModalityInTrait("trait A : C { override val a: Int override get() = 1 }", Modality.OPEN);
        tc.testPropertyAccessorModalityInTrait("trait A : C { override val a: Int abstract get }", Modality.ABSTRACT);
        tc.testPropertyAccessorModalityInTrait("trait A : C { override val a: Int open get }", Modality.ABSTRACT);
        tc.testPropertyAccessorModalityInTrait("trait A : C { override val a: Int open override get() = 1 }", Modality.OPEN);
        tc.testPropertyAccessorModalityInTrait("trait A : C { override val a: Int override get() = 1 }", Modality.OPEN);
        tc.testPropertyAccessorModalityInTrait("trait A : C { override val a: Int final get }", Modality.FINAL);
        tc.testPropertyAccessorModalityInTrait("trait A : C { override val a: Int final override get() = 1 }", Modality.FINAL);
    }
}<|MERGE_RESOLUTION|>--- conflicted
+++ resolved
@@ -16,7 +16,6 @@
 
 package org.jetbrains.jet.types;
 
-import org.jetbrains.jet.CompileCompilerDependenciesTest;
 import org.jetbrains.jet.JetLiteFixture;
 import org.jetbrains.jet.JetTestUtils;
 import org.jetbrains.jet.analyzer.AnalyzeExhaust;
@@ -27,7 +26,6 @@
 import org.jetbrains.jet.lang.resolve.BindingContext;
 import org.jetbrains.jet.lang.resolve.DescriptorResolver;
 import org.jetbrains.jet.lang.resolve.java.AnalyzerFacadeForJVM;
-import org.jetbrains.jet.lang.resolve.java.CompilerSpecialMode;
 import org.jetbrains.jet.lang.resolve.scopes.JetScope;
 import org.jetbrains.jet.lang.resolve.scopes.RedeclarationHandler;
 import org.jetbrains.jet.lang.resolve.scopes.WritableScope;
@@ -48,7 +46,7 @@
         tc.setUp();
     }
 
-    public class JetDefaultModalityModifiersTestCase {
+    public class JetDefaultModalityModifiersTestCase  {
         private ModuleDescriptor root = new ModuleDescriptor("test_root");
         private DescriptorResolver descriptorResolver;
         private JetScope scope;
@@ -65,19 +63,12 @@
             List<JetDeclaration> declarations = file.getDeclarations();
             JetDeclaration aClass = declarations.get(0);
             assert aClass instanceof JetClass;
-<<<<<<< HEAD
-            AnalyzeExhaust bindingContext = AnalyzerFacadeForJVM.analyzeFileWithCache(
-                    file, AnalyzerFacadeForJVM.SINGLE_DECLARATION_PROVIDER,
-                    CompilerSpecialMode.REGULAR, CompileCompilerDependenciesTest.compilerDependenciesForTests(CompilerSpecialMode.REGULAR));
-            DeclarationDescriptor classDescriptor = bindingContext.getBindingContext().get(BindingContext.DECLARATION_TO_DESCRIPTOR, aClass);
-=======
             AnalyzeExhaust bindingContext = AnalyzerFacadeForJVM.analyzeOneFileWithJavaIntegration(file, JetControlFlowDataTraceFactory.EMPTY);
             DeclarationDescriptor classDescriptor =
                 bindingContext.getBindingContext().get(BindingContext.DECLARATION_TO_DESCRIPTOR, aClass);
->>>>>>> 652be4ed
             WritableScopeImpl scope = new WritableScopeImpl(libraryScope, root, RedeclarationHandler.DO_NOTHING);
             assert classDescriptor instanceof ClassifierDescriptor;
-            scope.addClassifierDescriptor((ClassifierDescriptor)classDescriptor);
+            scope.addClassifierDescriptor((ClassifierDescriptor) classDescriptor);
             scope.changeLockLevel(WritableScope.LockLevel.READING);
             return scope;
         }
@@ -101,9 +92,8 @@
             MutableClassDescriptor classDescriptor = createClassDescriptor(kind, aClass);
 
             List<JetDeclaration> declarations = aClass.getDeclarations();
-            JetNamedFunction function = (JetNamedFunction)declarations.get(0);
-            SimpleFunctionDescriptor functionDescriptor =
-                descriptorResolver.resolveFunctionDescriptor(classDescriptor, scope, function, JetTestUtils.DUMMY_TRACE);
+            JetNamedFunction function = (JetNamedFunction) declarations.get(0);
+            SimpleFunctionDescriptor functionDescriptor = descriptorResolver.resolveFunctionDescriptor(classDescriptor, scope, function, JetTestUtils.DUMMY_TRACE);
 
             assertEquals(expectedFunctionModality, functionDescriptor.getModality());
         }
@@ -113,25 +103,20 @@
             MutableClassDescriptor classDescriptor = createClassDescriptor(kind, aClass);
 
             List<JetDeclaration> declarations = aClass.getDeclarations();
-            JetProperty property = (JetProperty)declarations.get(0);
-            PropertyDescriptor propertyDescriptor =
-                descriptorResolver.resolvePropertyDescriptor(classDescriptor, scope, property, JetTestUtils.DUMMY_TRACE);
+            JetProperty property = (JetProperty) declarations.get(0);
+            PropertyDescriptor propertyDescriptor = descriptorResolver.resolvePropertyDescriptor(classDescriptor, scope, property, JetTestUtils.DUMMY_TRACE);
 
             assertEquals(expectedPropertyModality, propertyDescriptor.getModality());
         }
 
 
-        private void testPropertyAccessorModality(String classWithPropertyWithAccessor,
-                                                  ClassKind kind,
-                                                  Modality expectedPropertyAccessorModality,
-                                                  boolean isGetter) {
+        private void testPropertyAccessorModality(String classWithPropertyWithAccessor, ClassKind kind, Modality expectedPropertyAccessorModality, boolean isGetter) {
             JetClass aClass = JetPsiFactory.createClass(getProject(), classWithPropertyWithAccessor);
             MutableClassDescriptor classDescriptor = createClassDescriptor(kind, aClass);
 
             List<JetDeclaration> declarations = aClass.getDeclarations();
-            JetProperty property = (JetProperty)declarations.get(0);
-            PropertyDescriptor propertyDescriptor =
-                descriptorResolver.resolvePropertyDescriptor(classDescriptor, scope, property, JetTestUtils.DUMMY_TRACE);
+            JetProperty property = (JetProperty) declarations.get(0);
+            PropertyDescriptor propertyDescriptor = descriptorResolver.resolvePropertyDescriptor(classDescriptor, scope, property, JetTestUtils.DUMMY_TRACE);
             PropertyAccessorDescriptor propertyAccessor = isGetter
                                                           ? propertyDescriptor.getGetter()
                                                           : propertyDescriptor.getSetter();
@@ -399,15 +384,13 @@
         tc.testPropertyAccessorModalityInClass("open class A : C { open override val a: Int = 0; open get }", Modality.OPEN);
         tc.testPropertyAccessorModalityInClass("open class A : C { open override val a: Int = 0; final get }", Modality.FINAL);
         tc.testPropertyAccessorModalityInClass("open class A : C { open override val a: Int = 0; override get() = 2 }", Modality.OPEN);
-        tc.testPropertyAccessorModalityInClass("open class A : C { open override val a: Int = 0; final override get() = 2 }",
-                                               Modality.FINAL);
+        tc.testPropertyAccessorModalityInClass("open class A : C { open override val a: Int = 0; final override get() = 2 }", Modality.FINAL);
 
         tc.testPropertyAccessorModalityInClass("open class A : C { final override val a: Int = 0 }", Modality.FINAL);
         tc.testPropertyAccessorModalityInClass("open class A : C { final override val a: Int = 0; get }", Modality.FINAL);
         tc.testPropertyAccessorModalityInClass("open class A : C { final override val a: Int = 0; final get }", Modality.FINAL);
         tc.testPropertyAccessorModalityInClass("open class A : C { final override val a: Int = 0; override get() = 2 }", Modality.OPEN);
-        tc.testPropertyAccessorModalityInClass("open class A : C { final override val a: Int = 0; final override get() = 2 }",
-                                               Modality.FINAL);
+        tc.testPropertyAccessorModalityInClass("open class A : C { final override val a: Int = 0; final override get() = 2 }", Modality.FINAL);
 
         tc.testPropertyAccessorModalityInClass("abstract class A : C { abstract override val a: Int }", Modality.ABSTRACT);
         tc.testPropertyAccessorModalityInClass("abstract class A : C { abstract override val a: Int get }", Modality.ABSTRACT);
@@ -420,12 +403,10 @@
         tc.testPropertyAccessorModalityInClass("abstract class A : C { open abstract override val a: Int }", Modality.ABSTRACT);
         tc.testPropertyAccessorModalityInClass("abstract class A : C { open abstract override val a: Int get }", Modality.ABSTRACT);
         tc.testPropertyAccessorModalityInClass("abstract class A : C { open abstract override val a: Int open get }", Modality.ABSTRACT);
-        tc.testPropertyAccessorModalityInClass("abstract class A : C { open abstract override val a: Int abstract get }",
-                                               Modality.ABSTRACT);
+        tc.testPropertyAccessorModalityInClass("abstract class A : C { open abstract override val a: Int abstract get }", Modality.ABSTRACT);
         tc.testPropertyAccessorModalityInClass("abstract class A : C { open override val a: Int override get() = 10 }", Modality.OPEN);
         tc.testPropertyAccessorModalityInClass("abstract class A : C { open override val a: Int open override get() = 10 }", Modality.OPEN);
-        tc.testPropertyAccessorModalityInClass("abstract class A : C { open override val a: Int final override  get() = 10 }",
-                                               Modality.FINAL);
+        tc.testPropertyAccessorModalityInClass("abstract class A : C { open override val a: Int final override  get() = 10 }", Modality.FINAL);
 
         tc.testPropertyAccessorModalityInTrait("trait A : C { override val a: Int }", Modality.ABSTRACT);
         tc.testPropertyAccessorModalityInTrait("trait A : C { override val a: Int get }", Modality.ABSTRACT);
