--- conflicted
+++ resolved
@@ -1,12 +1,5 @@
 # Local build with no caches:
 # docker build --no-cache -t local/kotlin-build-env:v7 -f kotlin-build-env.dockerfile .
-
-<<<<<<< HEAD
-FROM debian:bullseye-20240423-slim
-=======
-FROM debian:bullseye-20240513-slim
->>>>>>> 6bab8858
-
 RUN apt-get update \
     && apt-get install -y locales \
     && localedef -i en_US -c -f UTF-8 -A /usr/share/locale/locale.alias en_US.UTF-8
